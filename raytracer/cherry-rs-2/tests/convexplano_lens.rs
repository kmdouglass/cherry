--- conflicted
+++ resolved
@@ -23,14 +23,8 @@
         let sub_view = view.subviews.get(sub_model_id).unwrap();
         let result = sub_view.aperture_stop(model.surfaces());
 
-<<<<<<< HEAD
-    let views = vec![];
-
-    System::new(aperture, fields, gaps, surfaces, wavelengths, views).unwrap()
-=======
         assert_eq!(APERTURE_STOP, *result)
     }
->>>>>>> 6059b7b6
 }
 
 #[test]
