--- conflicted
+++ resolved
@@ -41,16 +41,9 @@
     pub subviews: HashMap<SubModelID, ParaxialSubView>,
 }
 
-<<<<<<< HEAD
-#[derive(Debug)]
-pub struct ParaxialView {
-    is_initialized: bool,
-    subviews: HashMap<SubModelID, ParaxialSubView>,
-=======
 #[derive(Debug, Serialize, Deserialize)]
 pub struct ParaxialViewDescription {
     subviews: HashMap<SubModelID, ParaxialSubViewDescription>,
->>>>>>> 6059b7b6
 }
 
 #[derive(Debug)]
@@ -121,23 +114,9 @@
             .collect();
         
         Self {
-<<<<<<< HEAD
-            is_initialized: false,
-            subviews: HashMap::new(),
-        }
-    }
-}
-
-impl View for ParaxialView {
-    fn initialize(&mut self, sequential_model: &SequentialModel) {
-        for (submodel_id, submodel) in sequential_model.submodels() {
-            let surfaces = sequential_model.surfaces();
-            let axis = submodel_id.1;
-=======
             subviews,
         }
     }
->>>>>>> 6059b7b6
 
     pub fn describe(&self) -> impl Serialize {
         ParaxialViewDescription {
@@ -147,12 +126,6 @@
                 .map(|(id, subview)| (*id, subview.describe()))
                 .collect(),
         }
-
-        self.is_initialized = true;
-    }
-
-    fn is_initialized(&self) -> bool {
-        self.is_initialized
     }
 }
 
